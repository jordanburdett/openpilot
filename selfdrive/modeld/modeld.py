--- conflicted
+++ resolved
@@ -287,14 +287,9 @@
     is_rhd = sm["driverMonitoringState"].isRHD
     frame_id = sm["roadCameraState"].frameId
     v_ego = max(sm["carState"].vEgo, 0.)
-<<<<<<< HEAD
     if sm.frame % 60 == 0:
       model.lat_delay = get_lat_delay(params, sm["liveDelay"].lateralDelay)
     lat_delay = model.lat_delay + LAT_SMOOTH_SECONDS
-    lateral_control_params = np.array([v_ego, lat_delay], dtype=np.float32)
-=======
-    lat_delay = sm["liveDelay"].lateralDelay + LAT_SMOOTH_SECONDS
->>>>>>> dd7de180
     if sm.updated["liveCalibration"] and sm.seen['roadCameraState'] and sm.seen['deviceState']:
       device_from_calib_euler = np.array(sm["liveCalibration"].rpyCalib, dtype=np.float32)
       dc = DEVICE_CAMERAS[(str(sm['deviceState'].deviceType), str(sm['roadCameraState'].sensor))]
