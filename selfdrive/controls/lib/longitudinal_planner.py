--- conflicted
+++ resolved
@@ -50,36 +50,12 @@
   return [a_target[0], min(a_target[1], a_x_allowed)]
 
 
-<<<<<<< HEAD
-def get_accel_from_plan(speeds, accels, action_t=DT_MDL, vEgoStopping=0.05):
-  if len(speeds) == CONTROL_N:
-    v_now = speeds[0]
-    a_now = accels[0]
-
-    v_target = np.interp(action_t, CONTROL_N_T_IDX, speeds)
-    a_target = 2 * (v_target - v_now) / (action_t) - a_now
-    v_target_1sec = np.interp(action_t + 1.0, CONTROL_N_T_IDX, speeds)
-  else:
-    v_target = 0.0
-    v_target_1sec = 0.0
-    a_target = 0.0
-  should_stop = (v_target < vEgoStopping and
-                 v_target_1sec < vEgoStopping)
-  return a_target, should_stop
-
-
 class LongitudinalPlanner(LongitudinalPlannerSP):
   def __init__(self, CP, init_v=0.0, init_a=0.0, dt=DT_MDL):
     self.CP = CP
     self.mpc = LongitudinalMpc(dt=dt)
+    self.mpc.mode = 'acc'
     LongitudinalPlannerSP.__init__(self, self.CP, self.mpc)
-=======
-class LongitudinalPlanner:
-  def __init__(self, CP, init_v=0.0, init_a=0.0, dt=DT_MDL):
-    self.CP = CP
-    self.mpc = LongitudinalMpc(dt=dt)
-    self.mpc.mode = 'acc'
->>>>>>> 651ff78c
     self.fcw = False
     self.dt = dt
     self.allow_throttle = True
@@ -117,14 +93,10 @@
     return x, v, a, j, throttle_prob
 
   def update(self, sm):
-<<<<<<< HEAD
     LongitudinalPlannerSP.update(self, sm)
-    self.mpc.mode = 'blended' if sm['selfdriveState'].experimentalMode else 'acc'
+    self.mode = 'blended' if sm['selfdriveState'].experimentalMode else 'acc'
     if dec_mpc_mode := self.get_mpc_mode():
-      self.mpc.mode = dec_mpc_mode
-=======
-    self.mode = 'blended' if sm['selfdriveState'].experimentalMode else 'acc'
->>>>>>> 651ff78c
+      self.mode = dec_mpc_mode
 
     if len(sm['carControl'].orientationNED) == 3:
       accel_coast = get_coast_accel(sm['carControl'].orientationNED[1])
