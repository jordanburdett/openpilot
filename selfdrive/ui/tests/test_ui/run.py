--- conflicted
+++ resolved
@@ -44,7 +44,6 @@
 
 def setup_settings_network(click, pm: PubMaster, scroll=None):
   setup_settings_device(click, pm)
-<<<<<<< HEAD
   click(278, 405)
 
 def setup_settings_network_advanced(click, pm: PubMaster, scroll=None):
@@ -54,36 +53,24 @@
 def setup_settings_toggles(click, pm: PubMaster, scroll=None):
   setup_settings_device(click, pm)
   click(278, 632)
-=======
-  click(278, 600)
->>>>>>> f90faf30
   time.sleep(UI_DELAY)
 
 def setup_settings_software(click, pm: PubMaster, scroll=None):
   setup_settings_device(click, pm)
-<<<<<<< HEAD
   click(278, 742)
   time.sleep(UI_DELAY)
 
+def setup_settings_firehose(click, pm: PubMaster, scroll=None):
+  scroll(-400, 278, 962)
+  click(278, 862)
+
 def setup_settings_developer(click, pm: PubMaster, scroll=None):
-=======
-  click(278, 720)
-  time.sleep(UI_DELAY)
-
-def setup_settings_firehose(click, pm: PubMaster):
-  click(278, 836)
-
-def setup_settings_developer(click, pm: PubMaster):
->>>>>>> f90faf30
   CP = car.CarParams()
   CP.experimentalLongitudinalAvailable = True
   Params().put("CarParamsPersistent", CP.to_bytes())
 
   setup_settings_device(click, pm)
-<<<<<<< HEAD
   scroll(-400, 278, 962)
-=======
->>>>>>> f90faf30
   click(278, 970)
   time.sleep(UI_DELAY)
 
@@ -247,8 +234,8 @@
   ))
 
   setup_settings_device(click, pm)
-  scroll(-400, 278, 862)
-  click(278, 862)
+  scroll(-400, 278, 962)
+  click(278, 754)
   time.sleep(UI_DELAY)
 
 CASES = {
