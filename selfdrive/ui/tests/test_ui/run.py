from collections import namedtuple
import capnp
import pathlib
import shutil
import sys
import os
import pywinctl
import pyautogui
import pickle
import time

from cereal import log
from msgq.visionipc import VisionIpcServer, VisionStreamType
from cereal.messaging import PubMaster, log_from_bytes, sub_sock
from openpilot.common.basedir import BASEDIR
from openpilot.common.params import Params
from openpilot.common.prefix import OpenpilotPrefix
from openpilot.common.transformations.camera import CameraConfig, DEVICE_CAMERAS
from openpilot.selfdrive.selfdrived.alertmanager import set_offroad_alert
from openpilot.selfdrive.test.helpers import with_processes
from openpilot.selfdrive.test.process_replay.migration import migrate, migrate_controlsState, migrate_carState
from openpilot.tools.lib.logreader import LogReader
from openpilot.tools.lib.framereader import FrameReader
from openpilot.tools.lib.route import Route
from openpilot.tools.lib.cache import DEFAULT_CACHE_DIR

UI_DELAY = 0.1 # may be slower on CI?
TEST_ROUTE = "a2a0ccea32023010|2023-07-27--13-01-19"

STREAMS: list[tuple[VisionStreamType, CameraConfig, bytes]] = []
OFFROAD_ALERTS = ['Offroad_StorageMissing', 'Offroad_IsTakingSnapshot']
DATA: dict[str, capnp.lib.capnp._DynamicStructBuilder] = dict.fromkeys(
  ["carParams", "deviceState", "pandaStates", "controlsState", "selfdriveState",
  "liveCalibration", "modelV2", "radarState", "driverMonitoringState", "carState",
  "driverStateV2", "roadCameraState", "wideRoadCameraState", "driverCameraState"], None)

def setup_homescreen(click, pm: PubMaster, scroll=None):
  pass

def setup_settings_device(click, pm: PubMaster, scroll=None):
  click(100, 100)

def setup_settings_toggles(click, pm: PubMaster, scroll=None):
  setup_settings_device(click, pm)
  click(278, 632)
  time.sleep(UI_DELAY)

def setup_settings_software(click, pm: PubMaster, scroll=None):
  setup_settings_device(click, pm)
  click(278, 742)
  time.sleep(UI_DELAY)

def setup_settings_developer(click, pm: PubMaster, scroll=None):
  setup_settings_device(click, pm)
  scroll(-100, 278, 962)
  click(278, 970)
  time.sleep(UI_DELAY)

def setup_onroad(click, pm: PubMaster, scroll=None):
  vipc_server = VisionIpcServer("camerad")
  for stream_type, cam, _ in STREAMS:
    vipc_server.create_buffers(stream_type, 5, cam.width, cam.height)
  vipc_server.start_listener()

  uidebug_received_cnt = 0
  packet_id = 0
  uidebug_sock = sub_sock('uiDebug')

  # Condition check for uiDebug processing
  check_uidebug = DATA['deviceState'].deviceState.started and not DATA['carParams'].carParams.notCar

  # Loop until 20 'uiDebug' messages are received
  while uidebug_received_cnt <= 20:
    for service, data in DATA.items():
      if data:
        data.clear_write_flag()
        pm.send(service, data)

    for stream_type, _, image in STREAMS:
      vipc_server.send(stream_type, image, packet_id, packet_id, packet_id)

    if check_uidebug:
      while uidebug_sock.receive(non_blocking=True):
        uidebug_received_cnt += 1
    else:
      uidebug_received_cnt += 1

    packet_id += 1
    time.sleep(0.05)

def setup_onroad_disengaged(click, pm: PubMaster, scroll=None):
  DATA['selfdriveState'].selfdriveState.enabled = False
  setup_onroad(click, pm)
  DATA['selfdriveState'].selfdriveState.enabled = True

def setup_onroad_override(click, pm: PubMaster, scroll=None):
  DATA['selfdriveState'].selfdriveState.state = log.SelfdriveState.OpenpilotState.overriding
  setup_onroad(click, pm)
  DATA['selfdriveState'].selfdriveState.state = log.SelfdriveState.OpenpilotState.enabled


def setup_onroad_wide(click, pm: PubMaster, scroll=None):
  DATA['selfdriveState'].selfdriveState.experimentalMode = True
  DATA["carState"].carState.vEgo = 1
  setup_onroad(click, pm)

def setup_onroad_sidebar(click, pm: PubMaster, scroll=None):
  setup_onroad(click, pm)
  click(500, 500)
  setup_onroad(click, pm)

def setup_onroad_wide_sidebar(click, pm: PubMaster, scroll=None):
  setup_onroad_wide(click, pm)
  click(500, 500)
  setup_onroad_wide(click, pm)

def setup_body(click, pm: PubMaster, scroll=None):
  DATA['carParams'].carParams.carName = "BODY"
  DATA['carParams'].carParams.notCar = True
  DATA['carState'].carState.charging = True
  DATA['carState'].carState.fuelGauge = 50.0
  setup_onroad(click, pm)

def setup_keyboard(click, pm: PubMaster, scroll=None):
  setup_settings_device(click, pm)
  scroll(-100, 278, 962)
  click(278, 970)
  click(1930, 228)

<<<<<<< HEAD
def setup_driver_camera(click, pm: PubMaster, scroll=None):
=======
def setup_keyboard_uppercase(click, pm: PubMaster):
  setup_keyboard(click, pm)
  click(200, 800)

def setup_driver_camera(click, pm: PubMaster):
>>>>>>> 0539df76
  setup_settings_device(click, pm)
  click(950, 620)
  DATA['deviceState'].deviceState.started = False
  setup_onroad(click, pm)
  DATA['deviceState'].deviceState.started = True

def setup_onroad_alert(click, pm: PubMaster, text1, text2, size, status=log.SelfdriveState.AlertStatus.normal):
  print(f'setup onroad alert, size: {size}')
  state = DATA['selfdriveState']
  origin_state_bytes = state.to_bytes()
  cs = state.selfdriveState
  cs.alertText1 = text1
  cs.alertText2 = text2
  cs.alertSize = size
  cs.alertStatus = status
  cs.alertType = "test_onroad_alert"
  setup_onroad(click, pm)
  DATA['selfdriveState'] = log_from_bytes(origin_state_bytes).as_builder()

def setup_onroad_alert_small(click, pm: PubMaster, scroll=None):
  setup_onroad_alert(click, pm, 'This is a small alert message', '', log.SelfdriveState.AlertSize.small)

def setup_onroad_alert_mid(click, pm: PubMaster, scroll=None):
  setup_onroad_alert(click, pm, 'Medium Alert', 'This is a medium alert message', log.SelfdriveState.AlertSize.mid)

def setup_onroad_alert_full(click, pm: PubMaster, scroll=None):
  setup_onroad_alert(click, pm, 'Full Alert', 'This is a full alert message', log.SelfdriveState.AlertSize.full)

def setup_offroad_alert(click, pm: PubMaster, scroll=None):
  for alert in OFFROAD_ALERTS:
    set_offroad_alert(alert, True)

  # Toggle between settings and home to refresh the offroad alert widget
  setup_settings_device(click, pm)
  click(100, 100)

def setup_update_available(click, pm: PubMaster, scroll=None):
  Params().put_bool("UpdateAvailable", True)
  release_notes_path = os.path.join(BASEDIR, "RELEASES.md")
  with open(release_notes_path) as file:
    release_notes = file.read().split('\n\n', 1)[0]
  Params().put("UpdaterNewReleaseNotes", release_notes + "\n")

  setup_settings_device(click, pm)
  click(100, 100)

def setup_pair_device(click, pm: PubMaster, scroll=None):
  click(1950, 435)
  click(1800, 900)

def setup_settings_sunnylink(click, pm: PubMaster, scroll=None):
  Params().put_bool("SunnylinkEnabled", True)

  setup_settings_device(click, pm)
  click(278, 522)
  time.sleep(UI_DELAY)

def setup_settings_sunnypilot(click, pm: PubMaster, scroll=None):
  setup_settings_device(click, pm)
  click(278, 852)
  time.sleep(UI_DELAY)

def setup_settings_sunnypilot_mads(click, pm: PubMaster, scroll=None):
  Params().put_bool("Mads", True)

  setup_settings_device(click, pm)
  click(278, 852)
  click(970, 455)
  time.sleep(UI_DELAY)

def setup_settings_trips(click, pm: PubMaster, scroll=None):
  setup_settings_device(click, pm)
  click(278, 962)
  time.sleep(UI_DELAY)

CASES = {
  "homescreen": setup_homescreen,
  "prime": setup_homescreen,
  "pair_device": setup_pair_device,
  "settings_device": setup_settings_device,
  "settings_toggles": setup_settings_toggles,
  "settings_software": setup_settings_software,
  "settings_developer": setup_settings_developer,
  "onroad": setup_onroad,
  "onroad_disengaged": setup_onroad_disengaged,
  "onroad_override": setup_onroad_override,
  "onroad_sidebar": setup_onroad_sidebar,
  "onroad_alert_small": setup_onroad_alert_small,
  "onroad_alert_mid": setup_onroad_alert_mid,
  "onroad_alert_full": setup_onroad_alert_full,
  "onroad_wide": setup_onroad_wide,
  "onroad_wide_sidebar": setup_onroad_wide_sidebar,
  "driver_camera": setup_driver_camera,
  "body": setup_body,
  "offroad_alert": setup_offroad_alert,
  "update_available": setup_update_available,
  "keyboard": setup_keyboard,
  "keyboard_uppercase": setup_keyboard_uppercase
}

CASES.update({
  "settings_sunnylink": setup_settings_sunnylink,
  "settings_sunnypilot": setup_settings_sunnypilot,
  "settings_sunnypilot_mads": setup_settings_sunnypilot_mads,
  "settings_trips": setup_settings_trips,
})

TEST_DIR = pathlib.Path(__file__).parent

TEST_OUTPUT_DIR = TEST_DIR / "report_1"
SCREENSHOTS_DIR = TEST_OUTPUT_DIR / "screenshots"


class TestUI:
  def __init__(self):
    os.environ["SCALE"] = "1"
    sys.modules["mouseinfo"] = False

  def setup(self):
    self.pm = PubMaster(list(DATA.keys()))
    DATA['deviceState'].deviceState.networkType = log.DeviceState.NetworkType.wifi
    DATA['deviceState'].deviceState.lastAthenaPingTime = 0
    for _ in range(10):
      self.pm.send('deviceState', DATA['deviceState'])
      DATA['deviceState'].clear_write_flag()
      time.sleep(0.05)
    try:
      self.ui = pywinctl.getWindowsWithTitle("ui")[0]
    except Exception as e:
      print(f"failed to find ui window, assuming that it's in the top left (for Xvfb) {e}")
      self.ui = namedtuple("bb", ["left", "top", "width", "height"])(0,0,2160,1080)

  def screenshot(self, name):
    im = pyautogui.screenshot(SCREENSHOTS_DIR / f"{name}.png", region=(self.ui.left, self.ui.top, self.ui.width, self.ui.height))
    assert im.width == 2160
    assert im.height == 1080

  def click(self, x, y, *args, **kwargs):
    pyautogui.click(self.ui.left + x, self.ui.top + y, *args, **kwargs)
    time.sleep(UI_DELAY) # give enough time for the UI to react

  def scroll(self, clicks, x, y, *args, **kwargs):
    pyautogui.scroll(clicks, self.ui.left + x, self.ui.top + y, *args, **kwargs)
    time.sleep(UI_DELAY)

  @with_processes(["ui"])
  def test_ui(self, name, setup_case):
    self.setup()
    setup_case(self.click, self.pm, self.scroll)
    self.screenshot(name)

def create_screenshots():
  if TEST_OUTPUT_DIR.exists():
    shutil.rmtree(TEST_OUTPUT_DIR)

  SCREENSHOTS_DIR.mkdir(parents=True)

  route = Route(TEST_ROUTE)

  segnum = 2
  lr = LogReader(route.qlog_paths()[segnum])
  DATA['carParams'] = next((event.as_builder() for event in lr if event.which() == 'carParams'), None)
  for event in migrate(lr, [migrate_controlsState, migrate_carState]):
    if event.which() in DATA:
      DATA[event.which()] = event.as_builder()

    if all(DATA.values()):
      break

  cam = DEVICE_CAMERAS[("tici", "ar0231")]

  frames_cache = f'{DEFAULT_CACHE_DIR}/ui_frames'
  if os.path.isfile(frames_cache):
    with open(frames_cache, 'rb') as f:
      frames = pickle.load(f)
      road_img = frames[0]
      wide_road_img = frames[1]
      driver_img = frames[2]
  else:
    with open(frames_cache, 'wb') as f:
      road_img = FrameReader(route.camera_paths()[segnum]).get(0, pix_fmt="nv12")[0]
      wide_road_img = FrameReader(route.ecamera_paths()[segnum]).get(0, pix_fmt="nv12")[0]
      driver_img = FrameReader(route.dcamera_paths()[segnum]).get(0, pix_fmt="nv12")[0]
      pickle.dump([road_img, wide_road_img, driver_img], f)

  STREAMS.append((VisionStreamType.VISION_STREAM_ROAD, cam.fcam, road_img.flatten().tobytes()))
  STREAMS.append((VisionStreamType.VISION_STREAM_WIDE_ROAD, cam.ecam, wide_road_img.flatten().tobytes()))
  STREAMS.append((VisionStreamType.VISION_STREAM_DRIVER, cam.dcam, driver_img.flatten().tobytes()))

  t = TestUI()

  for name, setup in CASES.items():
    with OpenpilotPrefix():
      params = Params()
      params.put("DongleId", "123456789012345")
      params.put("SunnylinkDongleId", "123456789012345")
      if name == 'prime':
        params.put('PrimeType', '1')
      elif name == 'pair_device':
        params.put('ApiCache_Device', '{"is_paired":0, "prime_type":-1}')

      t.test_ui(name, setup)

if __name__ == "__main__":
  print("creating test screenshots")
  create_screenshots()<|MERGE_RESOLUTION|>--- conflicted
+++ resolved
@@ -127,15 +127,11 @@
   click(278, 970)
   click(1930, 228)
 
-<<<<<<< HEAD
+def setup_keyboard_uppercase(click, pm: PubMaster, scroll=None):
+  setup_keyboard(click, pm, scroll)
+  click(200, 800)
+
 def setup_driver_camera(click, pm: PubMaster, scroll=None):
-=======
-def setup_keyboard_uppercase(click, pm: PubMaster):
-  setup_keyboard(click, pm)
-  click(200, 800)
-
-def setup_driver_camera(click, pm: PubMaster):
->>>>>>> 0539df76
   setup_settings_device(click, pm)
   click(950, 620)
   DATA['deviceState'].deviceState.started = False
