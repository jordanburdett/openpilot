#include "selfdrive/ui/qt/offroad/developer_panel.h"
#include "selfdrive/ui/qt/widgets/ssh_keys.h"

#ifdef SUNNYPILOT
#include "selfdrive/ui/sunnypilot/qt/widgets/controls.h"
#else
#include "selfdrive/ui/qt/widgets/controls.h"
#endif

DeveloperPanel::DeveloperPanel(SettingsWindow *parent) : ListWidget(parent) {
  adbToggle = new ParamControl("AdbEnabled", tr("Enable ADB"),
            tr("ADB (Android Debug Bridge) allows connecting to your device over USB or over the network. See https://docs.comma.ai/how-to/connect-to-comma for more info."), "");
  addItem(adbToggle);

  // SSH keys
  addItem(new SshToggle());
  addItem(new SshControl());

  joystickToggle = new ParamControl("JoystickDebugMode", tr("Joystick Debug Mode"), "", "");
  QObject::connect(joystickToggle, &ParamControl::toggleFlipped, [=](bool state) {
    params.putBool("LongitudinalManeuverMode", false);
    longManeuverToggle->refresh();
  });
  addItem(joystickToggle);

  longManeuverToggle = new ParamControl("LongitudinalManeuverMode", tr("Longitudinal Maneuver Mode"), "", "");
  QObject::connect(longManeuverToggle, &ParamControl::toggleFlipped, [=](bool state) {
    params.putBool("JoystickDebugMode", false);
    joystickToggle->refresh();
  });
  addItem(longManeuverToggle);

  experimentalLongitudinalToggle = new ParamControl(
<<<<<<< HEAD
    "ExperimentalLongitudinalEnabled",
    tr("sunnypilot Longitudinal Control (Alpha)"),
=======
    "AlphaLongitudinalEnabled",
    tr("openpilot Longitudinal Control (Alpha)"),
>>>>>>> 651ff78c
    QString("<b>%1</b><br><br>%2")
      .arg(tr("WARNING: sunnypilot longitudinal control is in alpha for this car and will disable Automatic Emergency Braking (AEB)."))
      .arg(tr("On this car, sunnypilot defaults to the car's built-in ACC instead of sunnypilot's longitudinal control. "
              "Enable this to switch to sunnypilot longitudinal control. Enabling Experimental mode is recommended when enabling sunnypilot longitudinal control alpha.")),
    ""
  );
  experimentalLongitudinalToggle->setConfirmation(true, false);
  QObject::connect(experimentalLongitudinalToggle, &ParamControl::toggleFlipped, [=]() {
    updateToggles(offroad);
  });
  addItem(experimentalLongitudinalToggle);

  // TODO-SP: Move to Vehicles panel when ported back
  hyundaiRadarTracksToggle = new ParamControl(
    "HyundaiRadarTracksToggle",
    tr("Hyundai: Enable Radar Tracks"),
    tr("Enable this to attempt to enable radar tracks for Hyundai, Kia, and Genesis models equipped with the supported Mando SCC radar. "
       "This allows sunnypilot to use radar data for improved lead tracking and overall longitudinal performance."), "");
  hyundaiRadarTracksToggle->setConfirmation(true, false);
  QObject::connect(hyundaiRadarTracksToggle, &ParamControl::toggleFlipped, [=](bool state) {
    updateToggles(offroad);
  });
  addItem(hyundaiRadarTracksToggle);

  enableGithubRunner = new ParamControl("EnableGithubRunner", tr("Enable GitHub runner service"), tr("Enables or disables the github runner service."), "");
  addItem(enableGithubRunner);

  // error log button
  errorLogBtn = new ButtonControl(tr("Error Log"), tr("VIEW"), tr("View the error log for sunnypilot crashes."));
  connect(errorLogBtn, &ButtonControl::clicked, [=]() {
    std::string txt = util::read_file("/data/community/crashes/error.log");
    ConfirmationDialog::rich(QString::fromStdString(txt), this);
  });
  addItem(errorLogBtn);

  // Joystick and longitudinal maneuvers should be hidden on release branches
  is_release = params.getBool("IsReleaseBranch");

  // Toggles should be not available to change in onroad state
  QObject::connect(uiState(), &UIState::offroadTransition, this, &DeveloperPanel::updateToggles);
}

void DeveloperPanel::updateToggles(bool _offroad) {
  for (auto btn : findChildren<ParamControl *>()) {
    btn->setVisible(!is_release);

    /*
     * experimentalLongitudinalToggle should be toggelable when:
     * - visible, and
     * - during onroad & offroad states
     */
    if (btn != experimentalLongitudinalToggle) {
      btn->setEnabled(_offroad);
    }
  }

  // longManeuverToggle and experimentalLongitudinalToggle should not be toggleable if the car does not have longitudinal control
  auto cp_bytes = params.get("CarParamsPersistent");
  if (!cp_bytes.empty()) {
    AlignedBuffer aligned_buf;
    capnp::FlatArrayMessageReader cmsg(aligned_buf.align(cp_bytes.data(), cp_bytes.size()));
    cereal::CarParams::Reader CP = cmsg.getRoot<cereal::CarParams>();

<<<<<<< HEAD
    auto hyundai = CP.getBrand() == "hyundai";
    auto hyundai_mando_radar = hyundai && (CP.getFlags() & 4096);

    if (!CP.getExperimentalLongitudinalAvailable() || is_release) {
      params.remove("ExperimentalLongitudinalEnabled");
=======
    if (!CP.getAlphaLongitudinalAvailable() || is_release) {
      params.remove("AlphaLongitudinalEnabled");
>>>>>>> 651ff78c
      experimentalLongitudinalToggle->setEnabled(false);
    }

    /*
     * experimentalLongitudinalToggle should be visible when:
     * - is not a release branch, and
     * - the car supports experimental longitudinal control (alpha)
     */
    experimentalLongitudinalToggle->setVisible(CP.getAlphaLongitudinalAvailable() && !is_release);

    longManeuverToggle->setEnabled(hasLongitudinalControl(CP) && _offroad);
    hyundaiRadarTracksToggle->setVisible(hyundai_mando_radar && hasLongitudinalControl(CP));
  } else {
    longManeuverToggle->setEnabled(false);
    experimentalLongitudinalToggle->setVisible(false);
    hyundaiRadarTracksToggle->setVisible(false);
  }
  experimentalLongitudinalToggle->refresh();

  // Handle specific controls visibility for release branches
  enableGithubRunner->setVisible(!is_release);
  errorLogBtn->setVisible(!is_release);
  joystickToggle->setVisible(!is_release);

  offroad = _offroad;
}

void DeveloperPanel::showEvent(QShowEvent *event) {
  updateToggles(offroad);
}<|MERGE_RESOLUTION|>--- conflicted
+++ resolved
@@ -31,17 +31,12 @@
   addItem(longManeuverToggle);
 
   experimentalLongitudinalToggle = new ParamControl(
-<<<<<<< HEAD
-    "ExperimentalLongitudinalEnabled",
-    tr("sunnypilot Longitudinal Control (Alpha)"),
-=======
     "AlphaLongitudinalEnabled",
     tr("openpilot Longitudinal Control (Alpha)"),
->>>>>>> 651ff78c
     QString("<b>%1</b><br><br>%2")
-      .arg(tr("WARNING: sunnypilot longitudinal control is in alpha for this car and will disable Automatic Emergency Braking (AEB)."))
-      .arg(tr("On this car, sunnypilot defaults to the car's built-in ACC instead of sunnypilot's longitudinal control. "
-              "Enable this to switch to sunnypilot longitudinal control. Enabling Experimental mode is recommended when enabling sunnypilot longitudinal control alpha.")),
+      .arg(tr("WARNING: openpilot longitudinal control is in alpha for this car and will disable Automatic Emergency Braking (AEB)."))
+      .arg(tr("On this car, sunnypilot defaults to the car's built-in ACC instead of openpilot's longitudinal control. "
+              "Enable this to switch to openpilot longitudinal control. Enabling Experimental mode is recommended when enabling openpilot longitudinal control alpha.")),
     ""
   );
   experimentalLongitudinalToggle->setConfirmation(true, false);
@@ -101,16 +96,11 @@
     capnp::FlatArrayMessageReader cmsg(aligned_buf.align(cp_bytes.data(), cp_bytes.size()));
     cereal::CarParams::Reader CP = cmsg.getRoot<cereal::CarParams>();
 
-<<<<<<< HEAD
     auto hyundai = CP.getBrand() == "hyundai";
     auto hyundai_mando_radar = hyundai && (CP.getFlags() & 4096);
 
-    if (!CP.getExperimentalLongitudinalAvailable() || is_release) {
-      params.remove("ExperimentalLongitudinalEnabled");
-=======
     if (!CP.getAlphaLongitudinalAvailable() || is_release) {
       params.remove("AlphaLongitudinalEnabled");
->>>>>>> 651ff78c
       experimentalLongitudinalToggle->setEnabled(false);
     }
 
