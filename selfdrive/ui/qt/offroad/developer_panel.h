--- conflicted
+++ resolved
@@ -17,11 +17,8 @@
   ParamControl* adbToggle;
   ParamControl* joystickToggle;
   ParamControl* longManeuverToggle;
-<<<<<<< HEAD
+  ParamControl* experimentalLongitudinalToggle;
   ParamControl* hyundaiRadarTracksToggle;
-=======
-  ParamControl* experimentalLongitudinalToggle;
->>>>>>> c57f5352
   bool is_release;
   bool offroad;
 
