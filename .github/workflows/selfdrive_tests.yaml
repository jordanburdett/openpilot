name: selfdrive

on:
  push:
    branches:
      - master
  pull_request:
  workflow_dispatch:
  workflow_call:
    inputs:
      run_number:
        default: '1'
        required: true
        type: string

concurrency:
  group: selfdrive-tests-ci-run-${{ inputs.run_number }}-${{ github.event_name == 'push' && github.ref == 'refs/heads/master' && github.run_id || github.head_ref || github.ref }}-${{ github.workflow }}-${{ github.event_name }}
  cancel-in-progress: true

env:
  REPORT_NAME: report-${{ inputs.run_number || '1' }}-${{ github.event_name == 'push' && github.ref == 'refs/heads/master' && 'master' || github.event.number }}
  PYTHONWARNINGS: error
  BASE_IMAGE: openpilot-base
  AZURE_TOKEN: ${{ secrets.AZURE_COMMADATACI_OPENPILOTCI_TOKEN }}

  DOCKER_LOGIN: docker login ghcr.io -u ${{ github.actor }} -p ${{ secrets.GITHUB_TOKEN }}
  BUILD: selfdrive/test/docker_build.sh base

  RUN: docker run --shm-size 2G -v $PWD:/tmp/openpilot -w /tmp/openpilot -e CI=1 -e PYTHONWARNINGS=error -e FILEREADER_CACHE=1 -e PYTHONPATH=/tmp/openpilot -e NUM_JOBS -e JOB_ID -e GITHUB_ACTION -e GITHUB_REF -e GITHUB_HEAD_REF -e GITHUB_SHA -e GITHUB_REPOSITORY -e GITHUB_RUN_ID -v $GITHUB_WORKSPACE/.ci_cache/scons_cache:/tmp/scons_cache -v $GITHUB_WORKSPACE/.ci_cache/comma_download_cache:/tmp/comma_download_cache -v $GITHUB_WORKSPACE/.ci_cache/openpilot_cache:/tmp/openpilot_cache $BASE_IMAGE /bin/bash -c

  PYTEST: pytest --continue-on-collection-errors --durations=0 --durations-min=5 -n logical

jobs:
  build_release:
    if: github.repository == 'commaai/openpilot' # build_release blocked for the time being to only comma as we may have a different process.
    name: build release
    runs-on:
      - 'ubuntu-24.04'
    env:
      STRIPPED_DIR: /tmp/releasepilot
    steps:
    - uses: actions/checkout@v4
      with:
        submodules: true
    - name: Getting LFS files
      uses: nick-fields/retry@7152eba30c6575329ac0576536151aca5a72780e
      with:
        timeout_minutes: 2
        max_attempts: 3
        command: git lfs pull
    - name: Build devel
      timeout-minutes: 1
      run: TARGET_DIR=$STRIPPED_DIR release/build_devel.sh
    - uses: ./.github/workflows/setup-with-retry
    - name: Build openpilot and run checks
      timeout-minutes: ${{ ((steps.restore-scons-cache.outputs.cache-hit == 'true') && 10 || 30) }} # allow more time when we missed the scons cache
      run: |
        cd $STRIPPED_DIR
        ${{ env.RUN }} "python3 system/manager/build.py"
    - name: Run tests
      timeout-minutes: 1
      run: |
        cd $STRIPPED_DIR
        ${{ env.RUN }} "release/check-dirty.sh"
    - name: Check submodules
      if: github.repository == 'sunnypilot/sunnypilot'
      timeout-minutes: 3
      run: release/check-submodules.sh

  build:
    runs-on:
      - 'ubuntu-24.04'
    steps:
    - uses: actions/checkout@v4
      with:
        submodules: true
    - name: Setup docker push
      if: github.ref == 'refs/heads/master' && github.event_name != 'pull_request' && github.repository == 'commaai/openpilot'
      run: |
        echo "PUSH_IMAGE=true" >> "$GITHUB_ENV"
        $DOCKER_LOGIN
    - uses: ./.github/workflows/setup-with-retry
    - uses: ./.github/workflows/compile-openpilot
      timeout-minutes: 30

  build_mac:
    name: build macOS
    if: false  # temp disable since homebrew install is getting stuck
    runs-on: ${{ ((github.repository == 'commaai/openpilot') && ((github.event_name != 'pull_request') || (github.event.pull_request.head.repo.full_name == 'commaai/openpilot'))) && 'namespace-profile-macos-8x14' || 'macos-latest' }}
    steps:
    - uses: actions/checkout@v4
      with:
        submodules: true
    - run: echo "CACHE_COMMIT_DATE=$(git log -1 --pretty='format:%cd' --date=format:'%Y-%m-%d-%H:%M')" >> $GITHUB_ENV
    - name: Homebrew cache
      uses: ./.github/workflows/auto-cache
      with:
        path: ~/Library/Caches/Homebrew
        key: brew-macos-${{ env.CACHE_COMMIT_DATE }}-${{ github.sha }}
        restore-keys: |
          brew-macos-${{ env.CACHE_COMMIT_DATE }}
          brew-macos
    - name: Install dependencies
      run: ./tools/mac_setup.sh
      env:
        # package install has DeprecationWarnings
        PYTHONWARNINGS: default
    - name: Save Homebrew cache
      uses: actions/cache/save@v4
      if: github.ref == 'refs/heads/master'
      with:
        path: ~/Library/Caches/Homebrew
        key: brew-macos-${{ env.CACHE_COMMIT_DATE }}-${{ github.sha }}
    - run: git lfs pull
    - name: Getting scons cache
      uses: ./.github/workflows/auto-cache
      with:
        path: /tmp/scons_cache
        key: scons-${{ runner.arch }}-macos-${{ env.CACHE_COMMIT_DATE }}-${{ github.sha }}
        restore-keys: |
          scons-${{ runner.arch }}-macos-${{ env.CACHE_COMMIT_DATE }}
          scons-${{ runner.arch }}-macos
    - name: Building openpilot
      run: . .venv/bin/activate && scons -j$(nproc)
    - name: Save scons cache
      uses: actions/cache/save@v4
      if: github.ref == 'refs/heads/master'
      with:
        path: /tmp/scons_cache
        key: scons-${{ runner.arch }}-macos-${{ env.CACHE_COMMIT_DATE }}-${{ github.sha }}

  static_analysis:
    name: static analysis
    runs-on:
      - 'ubuntu-latest'
    env:
      PYTHONWARNINGS: default
    steps:
    - uses: actions/checkout@v4
      with:
        submodules: true
    - uses: ./.github/workflows/setup-with-retry
    - name: Static analysis
      timeout-minutes: 1
      run: ${{ env.RUN }} "scripts/lint/lint.sh"

  unit_tests:
    name: unit tests
    runs-on:
      - 'ubuntu-24.04'
    steps:
    - uses: actions/checkout@v4
      with:
        submodules: true
    - uses: ./.github/workflows/setup-with-retry
      id: setup-step
    - name: Build openpilot
      run: ${{ env.RUN }} "scons -j$(nproc)"
    - name: Run unit tests
      timeout-minutes: ${{ contains(runner.name, 'nsc') && ((steps.setup-step.outputs.duration < 18) && 1 || 2) || 20 }}
      run: |
        ${{ env.RUN }} "$PYTEST --collect-only -m 'not slow' &> /dev/null && \
                        MAX_EXAMPLES=1 $PYTEST -m 'not slow' && \
                        ./selfdrive/ui/tests/create_test_translations.sh && \
                        QT_QPA_PLATFORM=offscreen ./selfdrive/ui/tests/test_translations && \
                        chmod -R 777 /tmp/comma_download_cache"

  process_replay:
    name: process replay
    if: github.repository == 'commaai/openpilot'  # disable process_replay for forks
    runs-on:
      - 'ubuntu-24.04'
    steps:
    - uses: actions/checkout@v4
      with:
        submodules: true
    - uses: ./.github/workflows/setup-with-retry
      id: setup-step
    - name: Cache test routes
      id: dependency-cache
      uses: actions/cache@v4
      with:
        path: .ci_cache/comma_download_cache
        key: proc-replay-${{ hashFiles('selfdrive/test/process_replay/ref_commit', 'selfdrive/test/process_replay/test_processes.py') }}
    - name: Build openpilot
      run: |
        ${{ env.RUN }} "scons -j$(nproc)"
    - name: Run replay
      timeout-minutes: ${{ contains(runner.name, 'nsc') && (steps.dependency-cache.outputs.cache-hit == 'true') && ((steps.setup-step.outputs.duration < 18) && 1 || 2) || 20 }}
      run: |
        ${{ env.RUN }} "selfdrive/test/process_replay/test_processes.py -j$(nproc) && \
                        chmod -R 777 /tmp/comma_download_cache"
    - name: Print diff
      id: print-diff
      if: always()
      run: cat selfdrive/test/process_replay/diff.txt
    - uses: actions/upload-artifact@v4
      if: always()
      continue-on-error: true
      with:
        name: process_replay_diff.txt
        path: selfdrive/test/process_replay/diff.txt
    - name: Upload reference logs
      if: false # TODO: move this to github instead of azure
      run: |
        ${{ env.RUN }} "unset PYTHONWARNINGS && AZURE_TOKEN='$AZURE_TOKEN' python3 selfdrive/test/process_replay/test_processes.py -j$(nproc) --upload-only"
    - name: Run regen
      if: false
      timeout-minutes: 4
      run: |
        ${{ env.RUN }} "ONNXCPU=1 $PYTEST selfdrive/test/process_replay/test_regen.py && \
                        chmod -R 777 /tmp/comma_download_cache"

<<<<<<< HEAD
  test_cars:
    name: cars
    runs-on:
      - 'ubuntu-24.04'
    strategy:
      fail-fast: false
      matrix:
        job: [0, 1, 2, 3]
    steps:
    - uses: actions/checkout@v4
      with:
        submodules: true
    - uses: ./.github/workflows/setup-with-retry
    - name: Cache test routes
      id: routes-cache
      uses: actions/cache@v4
      with:
        path: .ci_cache/comma_download_cache
        key: car_models-${{ hashFiles('selfdrive/car/tests/test_models.py', 'opendbc/car/tests/routes.py') }}-${{ matrix.job }}
    - name: Build openpilot
      run: ${{ env.RUN }} "scons -j$(nproc)"
    - name: Test car models
      timeout-minutes: ${{ contains(runner.name, 'nsc') && (steps.routes-cache.outputs.cache-hit == 'true') && 1 || 6 }}
      run: |
        ${{ env.RUN }} "MAX_EXAMPLES=1 $PYTEST selfdrive/car/tests/test_models.py && \
                        chmod -R 777 /tmp/comma_download_cache"
      env:
        NUM_JOBS: 4
        JOB_ID: ${{ matrix.job }}

  car_docs_diff:
    name: PR comments
    runs-on: ubuntu-latest
    #if: github.event_name == 'pull_request'
    if: false  # TODO: run this in opendbc?
    steps:
      - uses: actions/checkout@v4
        with:
          submodules: true
          ref: ${{ github.event.pull_request.base.ref }}
      - run: git lfs pull
      - uses: ./.github/workflows/setup-with-retry
      - name: Get base car info
        run: |
          ${{ env.RUN }} "scons -j$(nproc) && python3 selfdrive/debug/dump_car_docs.py --path /tmp/openpilot_cache/base_car_docs"
          sudo chown -R $USER:$USER ${{ github.workspace }}
      - uses: actions/checkout@v4
        with:
          submodules: true
          path: current
      - run: cd current && git lfs pull
      - name: Save car docs diff
        id: save_diff
        run: |
          cd current
          ${{ env.RUN }} "scons -j$(nproc)"
          output=$(${{ env.RUN }} "python3 selfdrive/debug/print_docs_diff.py --path /tmp/openpilot_cache/base_car_docs")
          output="${output//$'\n'/'%0A'}"
          echo "::set-output name=diff::$output"
      - name: Find comment
        if: ${{ env.AZURE_TOKEN != '' }}
        uses: peter-evans/find-comment@3eae4d37986fb5a8592848f6a574fdf654e61f9e
        id: fc
        with:
          issue-number: ${{ github.event.pull_request.number }}
          body-includes: This PR makes changes to
      - name: Update comment
        if: ${{ steps.save_diff.outputs.diff != '' && env.AZURE_TOKEN != '' }}
        uses: peter-evans/create-or-update-comment@71345be0265236311c031f5c7866368bd1eff043
        with:
          comment-id: ${{ steps.fc.outputs.comment-id }}
          issue-number: ${{ github.event.pull_request.number }}
          body: "${{ steps.save_diff.outputs.diff }}"
          edit-mode: replace
      - name: Delete comment
        if: ${{ steps.fc.outputs.comment-id != '' && steps.save_diff.outputs.diff == '' && env.AZURE_TOKEN != '' }}
        uses: actions/github-script@v7
        with:
          script: |
            github.rest.issues.deleteComment({
              owner: context.repo.owner,
              repo: context.repo.repo,
              comment_id: ${{ steps.fc.outputs.comment-id }}
            })

=======
>>>>>>> c4b63cd4
  simulator_driving:
    name: simulator driving
    runs-on:
      - 'ubuntu-24.04'
    if: (github.repository == 'commaai/openpilot') && ((github.event_name != 'pull_request') || (github.event.pull_request.head.repo.full_name == 'commaai/openpilot'))
    steps:
    - uses: actions/checkout@v4
      with:
        submodules: true
    - uses: ./.github/workflows/setup-with-retry
      id: setup-step
    - name: Build openpilot
      run: |
        ${{ env.RUN }} "scons -j$(nproc)"
    - name: Driving test
      timeout-minutes: ${{ (steps.setup-step.outputs.duration < 18) && 1 || 2 }}
      run: |
        ${{ env.RUN }} "source selfdrive/test/setup_xvfb.sh && \
                        source selfdrive/test/setup_vsound.sh && \
                        CI=1 pytest -s tools/sim/tests/test_metadrive_bridge.py"

  create_ui_report:
    # This job name needs to be the same as UI_JOB_NAME in ui_preview.yaml
    name: Create UI Report
    runs-on:
      - 'ubuntu-24.04'
    steps:
      - uses: actions/checkout@v4
        with:
          submodules: true
      - uses: ./.github/workflows/setup-with-retry
      - name: caching frames
        id: frames-cache
        uses: actions/cache@v4
        with:
          path: .ci_cache/comma_download_cache
          key: ui_screenshots_test_${{ hashFiles('selfdrive/ui/tests/test_ui/run.py') }}
      - name: Build openpilot
        run: ${{ env.RUN }} "scons -j$(nproc)"
      - name: Create Test Report
        timeout-minutes: ${{ ((steps.frames-cache.outputs.cache-hit == 'true') && 2 || 4) }}
        run: >
            ${{ env.RUN }} "PYTHONWARNINGS=ignore &&
                            source selfdrive/test/setup_xvfb.sh &&
                            CACHE_ROOT=/tmp/comma_download_cache python3 selfdrive/ui/tests/test_ui/run.py &&
                            chmod -R 777 /tmp/comma_download_cache"
      - name: Upload Test Report
        uses: actions/upload-artifact@v4
        with:
          name: ${{ env.REPORT_NAME }}
          path: selfdrive/ui/tests/test_ui/report_1/screenshots<|MERGE_RESOLUTION|>--- conflicted
+++ resolved
@@ -18,7 +18,6 @@
   cancel-in-progress: true
 
 env:
-  REPORT_NAME: report-${{ inputs.run_number || '1' }}-${{ github.event_name == 'push' && github.ref == 'refs/heads/master' && 'master' || github.event.number }}
   PYTHONWARNINGS: error
   BASE_IMAGE: openpilot-base
   AZURE_TOKEN: ${{ secrets.AZURE_COMMADATACI_OPENPILOTCI_TOKEN }}
@@ -34,8 +33,12 @@
   build_release:
     if: github.repository == 'commaai/openpilot' # build_release blocked for the time being to only comma as we may have a different process.
     name: build release
-    runs-on:
-      - 'ubuntu-24.04'
+    runs-on: ${{
+      (github.repository == 'commaai/openpilot') &&
+      ((github.event_name != 'pull_request') ||
+      (github.event.pull_request.head.repo.full_name == 'commaai/openpilot'))
+      && fromJSON('["namespace-profile-amd64-8x16", "namespace-experiments:docker.builds.local-cache=separate"]')
+      || fromJSON('["ubuntu-24.04"]') }}
     env:
       STRIPPED_DIR: /tmp/releasepilot
     steps:
@@ -68,8 +71,12 @@
       run: release/check-submodules.sh
 
   build:
-    runs-on:
-      - 'ubuntu-24.04'
+    runs-on: ${{
+      (github.repository == 'commaai/openpilot') &&
+      ((github.event_name != 'pull_request') ||
+      (github.event.pull_request.head.repo.full_name == 'commaai/openpilot'))
+      && fromJSON('["namespace-profile-amd64-8x16", "namespace-experiments:docker.builds.local-cache=separate"]')
+      || fromJSON('["ubuntu-24.04"]') }}
     steps:
     - uses: actions/checkout@v4
       with:
@@ -131,8 +138,12 @@
 
   static_analysis:
     name: static analysis
-    runs-on:
-      - 'ubuntu-latest'
+    runs-on: ${{
+      (github.repository == 'commaai/openpilot') &&
+      ((github.event_name != 'pull_request') ||
+      (github.event.pull_request.head.repo.full_name == 'commaai/openpilot'))
+      && fromJSON('["namespace-profile-amd64-8x16", "namespace-experiments:docker.builds.local-cache=separate"]')
+      || fromJSON('["ubuntu-24.04"]') }}
     env:
       PYTHONWARNINGS: default
     steps:
@@ -146,8 +157,12 @@
 
   unit_tests:
     name: unit tests
-    runs-on:
-      - 'ubuntu-24.04'
+    runs-on: ${{
+      (github.repository == 'commaai/openpilot') &&
+      ((github.event_name != 'pull_request') ||
+      (github.event.pull_request.head.repo.full_name == 'commaai/openpilot'))
+      && fromJSON('["namespace-profile-amd64-8x16", "namespace-experiments:docker.builds.local-cache=separate"]')
+      || fromJSON('["ubuntu-24.04"]') }}
     steps:
     - uses: actions/checkout@v4
       with:
@@ -157,7 +172,7 @@
     - name: Build openpilot
       run: ${{ env.RUN }} "scons -j$(nproc)"
     - name: Run unit tests
-      timeout-minutes: ${{ contains(runner.name, 'nsc') && ((steps.setup-step.outputs.duration < 18) && 1 || 2) || 20 }}
+      timeout-minutes: ${{ contains(runner.name, 'nsc') && ((steps.setup-step.outputs.duration < 18) && 1 || 2) || 999 }}
       run: |
         ${{ env.RUN }} "$PYTEST --collect-only -m 'not slow' &> /dev/null && \
                         MAX_EXAMPLES=1 $PYTEST -m 'not slow' && \
@@ -167,9 +182,13 @@
 
   process_replay:
     name: process replay
-    if: github.repository == 'commaai/openpilot'  # disable process_replay for forks
-    runs-on:
-      - 'ubuntu-24.04'
+    if: false  # disable process_replay for forks
+    runs-on: ${{
+      (github.repository == 'commaai/openpilot') &&
+      ((github.event_name != 'pull_request') ||
+      (github.event.pull_request.head.repo.full_name == 'commaai/openpilot'))
+      && fromJSON('["namespace-profile-amd64-8x16", "namespace-experiments:docker.builds.local-cache=separate"]')
+      || fromJSON('["ubuntu-24.04"]') }}
     steps:
     - uses: actions/checkout@v4
       with:
@@ -211,98 +230,14 @@
         ${{ env.RUN }} "ONNXCPU=1 $PYTEST selfdrive/test/process_replay/test_regen.py && \
                         chmod -R 777 /tmp/comma_download_cache"
 
-<<<<<<< HEAD
-  test_cars:
-    name: cars
-    runs-on:
-      - 'ubuntu-24.04'
-    strategy:
-      fail-fast: false
-      matrix:
-        job: [0, 1, 2, 3]
-    steps:
-    - uses: actions/checkout@v4
-      with:
-        submodules: true
-    - uses: ./.github/workflows/setup-with-retry
-    - name: Cache test routes
-      id: routes-cache
-      uses: actions/cache@v4
-      with:
-        path: .ci_cache/comma_download_cache
-        key: car_models-${{ hashFiles('selfdrive/car/tests/test_models.py', 'opendbc/car/tests/routes.py') }}-${{ matrix.job }}
-    - name: Build openpilot
-      run: ${{ env.RUN }} "scons -j$(nproc)"
-    - name: Test car models
-      timeout-minutes: ${{ contains(runner.name, 'nsc') && (steps.routes-cache.outputs.cache-hit == 'true') && 1 || 6 }}
-      run: |
-        ${{ env.RUN }} "MAX_EXAMPLES=1 $PYTEST selfdrive/car/tests/test_models.py && \
-                        chmod -R 777 /tmp/comma_download_cache"
-      env:
-        NUM_JOBS: 4
-        JOB_ID: ${{ matrix.job }}
-
-  car_docs_diff:
-    name: PR comments
-    runs-on: ubuntu-latest
-    #if: github.event_name == 'pull_request'
-    if: false  # TODO: run this in opendbc?
-    steps:
-      - uses: actions/checkout@v4
-        with:
-          submodules: true
-          ref: ${{ github.event.pull_request.base.ref }}
-      - run: git lfs pull
-      - uses: ./.github/workflows/setup-with-retry
-      - name: Get base car info
-        run: |
-          ${{ env.RUN }} "scons -j$(nproc) && python3 selfdrive/debug/dump_car_docs.py --path /tmp/openpilot_cache/base_car_docs"
-          sudo chown -R $USER:$USER ${{ github.workspace }}
-      - uses: actions/checkout@v4
-        with:
-          submodules: true
-          path: current
-      - run: cd current && git lfs pull
-      - name: Save car docs diff
-        id: save_diff
-        run: |
-          cd current
-          ${{ env.RUN }} "scons -j$(nproc)"
-          output=$(${{ env.RUN }} "python3 selfdrive/debug/print_docs_diff.py --path /tmp/openpilot_cache/base_car_docs")
-          output="${output//$'\n'/'%0A'}"
-          echo "::set-output name=diff::$output"
-      - name: Find comment
-        if: ${{ env.AZURE_TOKEN != '' }}
-        uses: peter-evans/find-comment@3eae4d37986fb5a8592848f6a574fdf654e61f9e
-        id: fc
-        with:
-          issue-number: ${{ github.event.pull_request.number }}
-          body-includes: This PR makes changes to
-      - name: Update comment
-        if: ${{ steps.save_diff.outputs.diff != '' && env.AZURE_TOKEN != '' }}
-        uses: peter-evans/create-or-update-comment@71345be0265236311c031f5c7866368bd1eff043
-        with:
-          comment-id: ${{ steps.fc.outputs.comment-id }}
-          issue-number: ${{ github.event.pull_request.number }}
-          body: "${{ steps.save_diff.outputs.diff }}"
-          edit-mode: replace
-      - name: Delete comment
-        if: ${{ steps.fc.outputs.comment-id != '' && steps.save_diff.outputs.diff == '' && env.AZURE_TOKEN != '' }}
-        uses: actions/github-script@v7
-        with:
-          script: |
-            github.rest.issues.deleteComment({
-              owner: context.repo.owner,
-              repo: context.repo.repo,
-              comment_id: ${{ steps.fc.outputs.comment-id }}
-            })
-
-=======
->>>>>>> c4b63cd4
   simulator_driving:
     name: simulator driving
-    runs-on:
-      - 'ubuntu-24.04'
+    runs-on: ${{
+      (github.repository == 'commaai/openpilot') &&
+      ((github.event_name != 'pull_request') ||
+      (github.event.pull_request.head.repo.full_name == 'commaai/openpilot'))
+      && fromJSON('["namespace-profile-amd64-8x16", "namespace-experiments:docker.builds.local-cache=separate"]')
+      || fromJSON('["ubuntu-24.04"]') }}
     if: (github.repository == 'commaai/openpilot') && ((github.event_name != 'pull_request') || (github.event.pull_request.head.repo.full_name == 'commaai/openpilot'))
     steps:
     - uses: actions/checkout@v4
@@ -323,8 +258,13 @@
   create_ui_report:
     # This job name needs to be the same as UI_JOB_NAME in ui_preview.yaml
     name: Create UI Report
-    runs-on:
-      - 'ubuntu-24.04'
+    runs-on: ${{
+      (github.repository == 'commaai/openpilot') &&
+      ((github.event_name != 'pull_request') ||
+      (github.event.pull_request.head.repo.full_name == 'commaai/openpilot'))
+      && fromJSON('["namespace-profile-amd64-8x16", "namespace-experiments:docker.builds.local-cache=separate"]')
+      || fromJSON('["ubuntu-24.04"]') }}
+    if: false  # FIXME: FrameReader is broken on CI runners
     steps:
       - uses: actions/checkout@v4
         with:
@@ -348,5 +288,5 @@
       - name: Upload Test Report
         uses: actions/upload-artifact@v4
         with:
-          name: ${{ env.REPORT_NAME }}
+          name: report-${{ inputs.run_number || '1' }}-${{ github.event_name == 'push' && github.ref == 'refs/heads/master' && 'master' || github.event.number }}
           path: selfdrive/ui/tests/test_ui/report_1/screenshots