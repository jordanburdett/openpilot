--- conflicted
+++ resolved
@@ -104,13 +104,9 @@
   build_mac:
     if: github.repository == 'commaai/openpilot' # Blocking macos builds as well since they have a 10x miltiplier for GH action minutes, waaaay too much!
     name: build macOS
-<<<<<<< HEAD
     runs-on: ${{ ((github.repository == 'commaai/openpilot') &&
                    ((github.event_name != 'pull_request') ||
                     (github.event.pull_request.head.repo.full_name == 'commaai/openpilot'))) && 'namespace-profile-macos-8x14' || 'macos-latest' }}
-=======
-    runs-on: ${{ github.repository == 'commaai/openpilot' && 'namespace-profile-macos-8x14' || 'macos-latest' }}
->>>>>>> 8939e3a3
     steps:
     - uses: actions/checkout@v4
       with:
